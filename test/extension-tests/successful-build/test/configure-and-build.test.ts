--- conflicted
+++ resolved
@@ -3,10 +3,7 @@
 import {TestProgramResult} from '@test/helpers/testprogram/test-program-result';
 import {clearExistingKitConfigurationFile, DefaultEnvironment, expect} from '@test/util';
 import {ITestCallbackContext} from 'mocha';
-<<<<<<< HEAD
 import * as path from 'path';
-=======
->>>>>>> 0ed0b64b
 
 // tslint:disable:no-unused-expression
 
@@ -117,19 +114,8 @@
   test('Test kit switch after missing preferred generator', async function(this: ITestCallbackContext) {
     // Select compiler build node dependent
     const os_compilers: {[osName: string]: {kitLabel: RegExp, compiler: string}[]} = {
-<<<<<<< HEAD
-      linux: [
-        {kitLabel: /^GCC \d/, compiler: 'GNU GCC/G++'},
-        {kitLabel: /^Clang \d/, compiler: 'Clang/LLVM'},
-      ],
-      win32: [
-        {kitLabel: /^GCC \d/, compiler: 'GNU GCC/G++'},
-        {kitLabel: /^VisualStudio/, compiler: 'Microsoft Visual Studio'}
-      ],
-=======
       linux: [{kitLabel: /^GCC \d/, compiler: 'GNU'}, {kitLabel: /^Clang \d/, compiler: 'Clang'}],
       win32: [{kitLabel: /^GCC \d/, compiler: 'GNU'}, {kitLabel: /^VisualStudio/, compiler: 'MSVC'}]
->>>>>>> 0ed0b64b
     };
     if (!(workername in os_compilers))
       this.skip();
@@ -153,19 +139,8 @@
        async function(this: ITestCallbackContext) {
          // Select compiler build node dependent
          const os_compilers: {[osName: string]: {kitLabel: RegExp, compiler: string}[]} = {
-<<<<<<< HEAD
-           linux: [
-             {kitLabel: /^GCC \d/, compiler: 'GNU GCC/G++'},
-             {kitLabel: /^Clang \d/, compiler: 'Clang/LLVM'},
-           ],
-           win32: [
-             {kitLabel: /^GCC \d/, compiler: 'GNU GCC/G++'},
-             {kitLabel: /^VisualStudio/, compiler: 'Microsoft Visual Studio'}
-           ]
-=======
            linux: [{kitLabel: /^GCC \d/, compiler: 'GNU'}, {kitLabel: /^Clang \d/, compiler: 'Clang'}],
            win32: [{kitLabel: /^GCC \d/, compiler: 'GNU'}, {kitLabel: /^VisualStudio/, compiler: 'MSVC'}]
->>>>>>> 0ed0b64b
          };
          if (!(workername in os_compilers))
            this.skip();
@@ -175,10 +150,6 @@
          await cmt.selectKit();
          await cmt.build();
 
-<<<<<<< HEAD
-=======
-
->>>>>>> 0ed0b64b
          testEnv.kitSelection.defaultKitLabel = compiler[1].kitLabel;
          await cmt.selectKit();
          await cmt.build();
