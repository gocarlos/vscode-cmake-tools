import {CMakeTools} from '@cmt/cmake-tools';
import {TestProgramResult} from '@test/helpers/testprogram/test-program-result';
import {DefaultEnvironment, expect, clearExistingKitConfigurationFile} from '@test/util';
import { ITestCallbackContext } from 'mocha';


let workername: string = process.platform;

if (process.env.APPVEYOR_BUILD_WORKER_IMAGE) {
  workername = process.env.APPVEYOR_BUILD_WORKER_IMAGE;
}

if (process.env.TRAVIS_OS_NAME) {
  workername = process.env.TRAVIS_OS_NAME;
}

suite('Build', async () => {
  let cmt: CMakeTools;
  let testEnv: DefaultEnvironment;

  suiteSetup(async function(this: Mocha.IHookCallbackContext)  {
    this.timeout(100000);

    const build_loc = 'build';
    const exe_res = 'output.txt';

    testEnv = new DefaultEnvironment('test/extension-tests/successful-build/project-folder', build_loc, exe_res);
    cmt = await CMakeTools.create(testEnv.vsContext, testEnv.wsContext);

    // This test will use all on the same kit.
    // No rescan of the tools is needed
    // No new kit selection is needed
    await clearExistingKitConfigurationFile();
    await cmt.scanForKits();
    await cmt.selectKit();
    await cmt.asyncDispose();
  });

  setup(async function(this: Mocha.IBeforeAndAfterContext) {
    this.timeout(100000);

    cmt = await CMakeTools.create(testEnv.vsContext, testEnv.wsContext);
    await cmt.selectKit();
    testEnv.projectFolder.buildDirectory.clear();
  });

  teardown(async function(this: Mocha.IBeforeAndAfterContext) {
    this.timeout(100000);
    await cmt.asyncDispose();
    testEnv.clean();
  });

  suiteTeardown(() => {
    if (testEnv) {
      testEnv.teardown();
    }
  });

  test('Configure', async () => {
    expect(await cmt.configure()).to.be.eq(0);

    expect(testEnv.projectFolder.buildDirectory.isCMakeCachePresent).to.eql(true, 'no expected cache present');
  }).timeout(100000);

  test('Build', async () => {
    expect(await cmt.build()).to.be.eq(0);

    const result = await testEnv.result.getResultAsJson();
    expect(result['cookie']).to.eq('passed-cookie');
  }).timeout(100000);


  test('Configure and Build', async () => {
    expect(await cmt.configure()).to.be.eq(0);
    expect(await cmt.build()).to.be.eq(0);

    const result = await testEnv.result.getResultAsJson();
    expect(result['cookie']).to.eq('passed-cookie');
  }).timeout(100000);

  test('Configure and Build run target', async () => {
    expect(await cmt.configure()).to.be.eq(0);

    const targets = await cmt.targets;
    const runTestTargetElement = targets.find(item => item.name === 'runTestTarget');
    expect(runTestTargetElement).to.be.not.an('undefined');

    await cmt.setDefaultTarget('runTestTarget');
    expect(await cmt.build()).to.be.eq(0);

    const resultFile = new TestProgramResult(testEnv.projectFolder.buildDirectory.location, 'output_target.txt');
    const result = await resultFile.getResultAsJson();
    expect(result['cookie']).to.eq('passed-cookie');
  }).timeout(100000);

<<<<<<< HEAD
  test('Configure with cache-initializer', async () => {
    testEnv.config.updatePartial({
      cacheInit: 'TestCacheInit.cmake'
    });
    expect(await cmt.configure()).to.be.eq(0);
    await cmt.setDefaultTarget('runTestTarget');
    expect(await cmt.build()).to.be.eq(0);
    const resultFile = new TestProgramResult(testEnv.projectFolder.buildDirectory.location, 'output_target.txt');
    const result = await resultFile.getResultAsJson();
    expect(result['cookie']).to.eq('cache-init-cookie');
=======
  test('Test kit switch after missing preferred generator', async function(this: ITestCallbackContext) {
    // Select compiler build node dependent
    const os_compilers : {[osName: string]: { kitLabel:RegExp, compiler:string}[]} = { ['linux']: [
      {kitLabel: /^GCC 4.8.4/, compiler:'GNU GCC/G++' },
      {kitLabel: /^Clang 5.0.0/, compiler:'GNU GCC/G++' }],
      ['win32']: [
      {kitLabel: /^GCC 4.8.1/, compiler:'GNU GCC/G++' },
      {kitLabel: /^VisualStudio/, compiler:'Microsoft Visual Studio' }
    ]};
    if( !(workername in os_compilers)) this.skip();
    const compiler = os_compilers[workername];

    // Run test
    testEnv.kitSelection.defaultKitLabel=compiler[0].kitLabel;
    await cmt.selectKit();

    await cmt.build();

    testEnv.kitSelection.defaultKitLabel=compiler[1].kitLabel;
    await cmt.selectKit();

    await cmt.build();
    const result1 = await testEnv.result.getResultAsJson();
    expect(result1['compiler']).to.eql(compiler[1].compiler);
  }).timeout(100000);

  test('Test kit switch between different preferred generators and compilers', async function(this: ITestCallbackContext) {
    // Select compiler build node dependent
    const os_compilers : {[osName: string]: { kitLabel:RegExp, compiler:string}[]} = { ['linux']: [
      {kitLabel: /^GCC 4.8.4/, compiler:'GNU GCC/G++' },
      {kitLabel: /^Clang 5.0.0/, compiler:'GNU GCC/G++' }],
      ['win32']: [
      {kitLabel: /^GCC 4.8.1/, compiler:'GNU GCC/G++' },
      {kitLabel: /^VisualStudio/, compiler:'Microsoft Visual Studio' }
    ]};
    if( !(workername in os_compilers)) this.skip();
    const compiler = os_compilers[workername];

    testEnv.kitSelection.defaultKitLabel=compiler[0].kitLabel;
    await cmt.selectKit();
    await cmt.build();


    testEnv.kitSelection.defaultKitLabel=compiler[1].kitLabel;
    await cmt.selectKit();
    await cmt.build();

    const result1 = await testEnv.result.getResultAsJson();
    expect(result1['compiler']).to.eql(compiler[1].compiler);
  }).timeout(100000);

  test.only('Test kit switch between different preferred generators and same compiler', async function(this: ITestCallbackContext) {
    // Select compiler build node dependent
    const os_compilers : {[osName: string]: { kitLabel:RegExp, generator: string}[]} = { ['linux']: [
      {kitLabel: /^Generator switch test GCC Make/, generator: 'Unix Makefiles' },
      {kitLabel: /^Generator switch test GCC Ninja/, generator: 'Ninja' }],
      ['win32']: [
      {kitLabel: /^Generator switch test GCC Mingw - Win/, generator: 'MinGW Makefiles' },
      {kitLabel: /^Generator switch test GCC Ninja - Win/, generator: 'Ninja' }
    ]};
    if( !(workername in os_compilers)) this.skip();
    const compiler = os_compilers[workername];

    testEnv.config.updatePartial({preferredGenerators: []});
    testEnv.kitSelection.defaultKitLabel=compiler[0].kitLabel;
    await cmt.selectKit();

    await cmt.build();

    testEnv.kitSelection.defaultKitLabel=compiler[1].kitLabel;
    await cmt.selectKit();

    await cmt.build();
    const result1 = await testEnv.result.getResultAsJson();
    expect(result1['cmake-generator']).to.eql(compiler[1].generator);
  }).timeout(100000);

  test('Test kit switch kits after configure', async function(this: ITestCallbackContext) {
    // Select compiler build node dependent
    const os_compilers : {[osName: string]: { kitLabel:RegExp, generator: string}[]} = { ['linux']: [
      {kitLabel: /^Generator switch test GCC Make/, generator: 'Unix Makefiles' },
      {kitLabel: /^Generator switch test GCC Ninja/, generator: 'Ninja' }],
      ['win32']: [
      {kitLabel: /^Generator switch test GCC Mingw - Win/, generator: 'MinGW Makefiles' },
      {kitLabel: /^Generator switch test GCC Ninja - Win/, generator: 'Ninja' }
    ]};
    if( !(workername in os_compilers)) this.skip();
    const compiler = os_compilers[workername];

    testEnv.kitSelection.defaultKitLabel=compiler[0].kitLabel;
    await cmt.selectKit();

    await cmt.build();

    testEnv.kitSelection.defaultKitLabel=compiler[1].kitLabel;
    await cmt.selectKit();
    await cmt.configure();

    testEnv.kitSelection.defaultKitLabel=compiler[0].kitLabel;
    await cmt.selectKit();

    await cmt.build();
    const result1 = await testEnv.result.getResultAsJson();
    expect(result1['cmake-generator']).to.eql(compiler[0].generator);
  }).timeout(200000);

  test('Test build twice', async function(this: ITestCallbackContext) {
    await cmt.selectKit();

    await cmt.build();
    await cmt.build();
    await testEnv.result.getResultAsJson();
  }).timeout(100000);

  test('Test build twice with clean', async function(this: ITestCallbackContext) {
    await cmt.selectKit();

    await cmt.build();
    await cmt.clean();
    await cmt.build();

    await testEnv.result.getResultAsJson();
  }).timeout(100000);

  test('Test build twice with clean configure', async function(this: ITestCallbackContext) {
    await cmt.selectKit();

    await cmt.build();
    await cmt.cleanConfigure();
    await cmt.build();

    await testEnv.result.getResultAsJson();
  }).timeout(100000);

  test('Test build twice with rebuild configure', async function(this: ITestCallbackContext) {
    // Select compiler build node dependent
    await cmt.selectKit();

    await cmt.build();
    await cmt.cleanRebuild();
    await cmt.build();

    await testEnv.result.getResultAsJson();
>>>>>>> f46aada4
  }).timeout(100000);
});<|MERGE_RESOLUTION|>--- conflicted
+++ resolved
@@ -93,7 +93,6 @@
     expect(result['cookie']).to.eq('passed-cookie');
   }).timeout(100000);
 
-<<<<<<< HEAD
   test('Configure with cache-initializer', async () => {
     testEnv.config.updatePartial({
       cacheInit: 'TestCacheInit.cmake'
@@ -104,7 +103,8 @@
     const resultFile = new TestProgramResult(testEnv.projectFolder.buildDirectory.location, 'output_target.txt');
     const result = await resultFile.getResultAsJson();
     expect(result['cookie']).to.eq('cache-init-cookie');
-=======
+  }).timeout(100000);
+
   test('Test kit switch after missing preferred generator', async function(this: ITestCallbackContext) {
     // Select compiler build node dependent
     const os_compilers : {[osName: string]: { kitLabel:RegExp, compiler:string}[]} = { ['linux']: [
@@ -248,6 +248,5 @@
     await cmt.build();
 
     await testEnv.result.getResultAsJson();
->>>>>>> f46aada4
   }).timeout(100000);
 });