--- conflicted
+++ resolved
@@ -163,14 +163,11 @@
 
   private async _setupEvents() {
     const cmt = await this._impl;
-<<<<<<< HEAD
-    cmt.reconfigured(this._reconfiguredEmitter.fire);
     cmt.targetChangedEvent(() => {
       this._targetChangedEventEmitter.fire();
-=======
+    });
     cmt.reconfigured(() => {
       this._reconfiguredEmitter.fire();
->>>>>>> c3842710
     });
   }
 
