/**
 * This module defines the external API for the extension. Other
 * extensions can access this API via the exports instance for the extension.
 *
 * Look at the `CMakeToolsAPI` interface for the actual exported API.
 *
 * Copy the `api.ts` source file into your project to use it.
 */ /** */

import {DebugSession, Disposable, Event, Terminal} from 'vscode';


/**
 * The result of executing a program.
 */
export interface ExecutionResult {
  /**
   * The return code of the program.
   */
  retc: number|null;
  /**
   * The full standard output of the program. May be `null` if standard out
   * was not captured.
   */
  stdout: string|null;
  /**
   * Standard error output of the program. May be `null` if standard error was
   * not captured
   */
  stderr: string|null;
}

/**
 * Options for executing a command.
 */
export interface ExecutionOptions {
  /**
   * Whether output from the command should be suppressed from CMake Tools'
   * output channel.
   */
  silent: boolean;
  /**
   * Additional environment variables to define when executing the command.
   */
  environment: {[key: string]: string};
  /**
   * Whether we should collect output from the command.
   *
   * @note All output from the command is collected into a single string, so
   * commands which emit a lot of output may consume a lot of memory if
   * `collectOutput` is set to `true`.
   */
  collectOutput?: boolean;
  /**
   * The working directory for the command. The default directory is
   * unspecified.
   */
  workingDirectory?: string;
}

/**
 * The type of a CMake cache entry
 */
export enum CacheEntryType {
  Bool = 0,
  String = 1,
  Path = 2,
  FilePath = 3,
  Internal = 4,
  Uninitialized = 5,
  Static = 6,
}

/**
 * Information about a CTest test
 */
export interface Test {
  id: number;
  name: string;
}

/**
 * The properties of a CMake cache entry.
 */
export interface CacheEntryProperties {
  type: CacheEntryType;
  helpString: string;
  /** The name of the cache entry */
  key: string;
  /** The entry's value. Type depends on `type`. */
  value: any;
  /** Whether this entry is ADVANCED, meaning it hidden from the user. */
  advanced: boolean;
}

/**
 * A cache entry from a CMake cache.
 */
export interface CacheEntry extends CacheEntryProperties {
  /**
   * Return the value as a `T` instance. Does no actual conversion. It's up to
   * you to check the value of `CacheEntryProperties.type`.
   */
  as<T>(): T;
}

/**
 * Description of an executable CMake target, defined via `add_executable()`.
 */
export interface ExecutableTarget {
  /**
   * The name of the target.
   */
  name: string;
  /**
   * The absolute path to the build output.
   */
  path: string;
}

export interface VariantKeywordSettings {
  [key: string]: string;
}

/**
 * A target with a name, but no output. This may be created via `add_custom_command()`.
 */
export interface NamedTarget {
  type: 'named';
  name: string;
}

/**
 * A target with a name, path, and type.
 */
export interface RichTarget {
  type: 'rich';
  name: string;
  filepath: string;
  targetType: string;
}

export type Target = NamedTarget|RichTarget;

/**
 * The CMake Tools extension API obtained via `getExtension().exports`
 */
export interface CMakeToolsAPI extends Disposable {

  /**
   * The source directory, containing the root of the project
   */
  readonly sourceDir: Thenable<string>;
  /**
   * The `CMakeLists.txt` at to the root of the project
   */
  readonly mainListFile: Thenable<string>;
  /**
   * The root build directory for the project. May change based on build
   * configuration.
   */
  readonly binaryDir: Thenable<string>;
  /**
   * The path to the `CMakeCache.txt for the project.
   */
  readonly cachePath: Thenable<string>;
  /**
   * List of CMake targets created via `add_executable()`.
   */
  readonly executableTargets: Thenable<ExecutableTarget[]>;
  /**
   * All targets available to be built
   */
  readonly targets: Thenable<Target[]>;
  /**
   * Event fired when the configure/generate stage completes
   */
  readonly reconfigured: Event<void>;
  /**
   * Event fired when the active target changes.
   */
  readonly targetChangedEvent: Event<void>;

  /**
   * Execute a command using the CMake executable.
   *
   * @param args Arguments to CMake
   * @param options Additional execution options
   * @returns The result of execution.
   */
  executeCMakeCommand(args: string[], options?: ExecutionOptions): Thenable<ExecutionResult>;
  // Execute an arbitrary program in the active environments
  /**
   * Execute an arbitrary program.
   *
   * @param program Path to an executable binary
   * @param args List of command-line arguments to the program
   * @param options Additional execution options
   * @returns The result of execution
   *
   * ## Why you should use this API:
   *
   * You can execute a program on your own, but if it requires access to
   * environment variables that CMake Tools knows about, such as Visual C++
   * environment variables, this is the most reliable way to ensure that you
   * execute in the context that the user is expecting.
   */
  execute(program: string, args: string[], options?: ExecutionOptions): Thenable<ExecutionResult>;

  /**
   * Configure the project.
   *
   * @param extraArgs Extra arguments to pass on the CMake command line
   * @returns The exit code of CMake
   */
  configure(extraArgs?: string[]): Thenable<number>;

  /**
   * Build the project
   *
   * @param target The target to build. If not provided, will build the user's
   * active build target.
   * @returns the exit code of the build command
   */
  build(target?: string): Thenable<number>;

  /**
   * Installs the project
   * @returns The exit code from CMake
   */
  install(): Thenable<number>;

  /**
   * Clean the build output. Runs the `clean` target.
   *
   * @returns The exit code from the build command
   */
  clean(): Thenable<number>;

  /**
   * Clean up old configuration and reconfigure.
   *
   * @returns The exit code from CMake
   *
   * @note This is *not* the same as running `clean`, then `configure`.
   * Cleaning up configure includes removing the CMake cache file and any
   * intermediate configuration files.
   */
  cleanConfigure(): Thenable<number>;

  /**
   * Clean the build output and rebuild
   *
   * @returns The exit code from the build command.
   */
  cleanRebuild(): Thenable<number>;

  /**
   * Execute CTest
   *
   * @returns The exit code from CTest
   */
  ctest(): Thenable<number>;

  /**
   * Stop the currently running command.
   *
   * @returns `true` on success. `false` otherwise.
   */
  stop(): Thenable<boolean>;

  /**
   * Start the active target without a debugger.
   */
  launchTarget(): Thenable<Terminal|null>;

  /**
   * Start the active target with a debugger.
   */
  debugTarget(): Thenable<DebugSession|null>;

  /**
   * Get the path to the active launch target
   */
  launchTargetPath(): Thenable<string|null>;

  /**
<<<<<<< HEAD
   * Get the directory to the active launch target
   */
  launchTargetDirectory(): Thenable<string|null>;
=======
   * Get the build command string for the active target
   */
  tasksBuildCommand(): Thenable<string|null>;
>>>>>>> db0ff13e
}<|MERGE_RESOLUTION|>--- conflicted
+++ resolved
@@ -285,13 +285,12 @@
   launchTargetPath(): Thenable<string|null>;
 
   /**
-<<<<<<< HEAD
    * Get the directory to the active launch target
    */
   launchTargetDirectory(): Thenable<string|null>;
-=======
+
+  /**
    * Get the build command string for the active target
    */
   tasksBuildCommand(): Thenable<string|null>;
->>>>>>> db0ff13e
 }