--- conflicted
+++ resolved
@@ -1,13 +1,27 @@
-<<<<<<< HEAD
 import * as vscode from 'vscode';
 import * as path from 'path';
 import * as fs from 'fs';
 
 import * as async from './async';
-
 import {CodeModelConfiguration} from './server-client'
 
+import * as rimraf from 'rimraf';
+
 export namespace util {
+  export function rmdir(dirpath: string): Promise<void> {
+    return new Promise((resolve, reject) => {
+      rimraf(dirpath, err => {
+        if (err) {
+          reject(err);
+        } else {
+          resolve();
+        }
+      });
+    });
+  }
+  export function isMultiConfGenerator(gen: string): boolean {
+    return gen.includes('Visual Studio') || gen.includes('Xcode');
+  }
   export function product<T>(arrays: T[][]): T[][] {
     // clang-format off
     return arrays.reduce((acc, curr) =>
@@ -107,12 +121,12 @@
     codeModel?: Maybe<CodeModelConfiguration[]>;
   };
 
-  export function normalizePath(p: string): string {
+  export function normalizePath(p: string, normalize_case=true): string {
     let norm = path.normalize(p);
     while (path.sep !== path.posix.sep && norm.includes(path.sep)) {
         norm = norm.replace(path.sep, path.posix.sep);
     }
-    if (process.platform === 'win32') {
+    if (normalize_case && process.platform === 'win32') {
       norm = norm.toLocaleLowerCase().normalize();
     }
     return norm;
@@ -190,166 +204,4 @@
   export function versionLess(lhs: Version, rhs: Version | string): boolean {
     return !versionGreater(lhs, rhs) && versionEquals(lhs, rhs);
   }
-=======
-import * as vscode from 'vscode';
-import * as path from 'path';
-import * as fs from 'fs';
-
-import * as async from './async';
-import * as rimraf from 'rimraf';
-
-export namespace util {
-  export function rmdir(dirpath: string): Promise<void> {
-    return new Promise((resolve, reject) => {
-      rimraf(dirpath, err => {
-        if (err) {
-          reject(err);
-        } else {
-          resolve();
-        }
-      });
-    });
-  }
-  export function isMultiConfGenerator(gen: string): boolean {
-    return gen.includes('Visual Studio') || gen.includes('Xcode');
-  }
-  export function product<T>(arrays: T[][]): T[][] {
-    // clang-format off
-    return arrays.reduce((acc, curr) =>
-      acc
-        // Append each element of the current array to each list already accumulated
-        .map(
-          prev => curr.map(
-            item => prev.concat(item)
-          )
-        )
-        .reduce(
-          // Join all the lists
-          (a, b) => a.concat(b),
-          []
-        ),
-        [[]] as T[][]
-      );
-    // clang-format on
-  }
-
-  export type Maybe<T> = (T|null);
-
-  export interface ConfigureArguments {
-    key: string;
-    value: (string|string[]|number|boolean);
-  }
-
-  export interface VariantConfigurationOptions {
-    oneWordSummary?: string;
-    description?: string;
-    buildType?: Maybe<string>;
-    linkage?: Maybe<string>;
-    settings?: ConfigureArguments[];
-    generator?: Maybe<string>;
-    toolset?: Maybe<string>;
-  }
-
-  // export type VariantOptionChoices = Map<string, VariantOption>;
-
-  export interface VariantSetting {
-    description: string;
-    default:
-      string;
-    choices: Map<string, VariantConfigurationOptions>;
-  }
-
-  export type VariantSet = Map<string, VariantSetting>;
-
-  export interface VariantCombination extends vscode.QuickPickItem {
-    keywordSettings: Map<string, string>;
-  }
-
-  export const DEFAULT_VARIANTS = {
-    buildType: {
-      'default$': 'debug',
-      'description$': 'The build type to use',
-      debug: {
-        'oneWordSummary$': 'Debug',
-        'description$': 'Emit debug information without performing optimizations',
-        buildType: 'Debug',
-      },
-      release: {
-        'oneWordSummary$': 'Release',
-        'description$': 'Enable optimizations, omit debug info',
-        buildType: 'Release',
-      },
-      minsize: {
-        'oneWordSummary$': 'MinSizeRel',
-        'description$': 'Optimize for smallest binary size',
-        buildType: 'MinSizeRel',
-      },
-      reldeb: {
-        'oneWordSummary$': 'RelWithDebInfo',
-        'description$': 'Perform optimizations AND include debugging information',
-        buildType: 'RelWithDebInfo',
-      }
-    },
-    // The world isn't ready...
-    // link: {
-    //   ''$description$'': 'The link usage of build libraries',,
-    //   'default$': 'static',
-    //   static: {
-    //     'oneWordSummary$': 'Static',
-    //     'description$': 'Emit Static Libraries',
-    //     linkage: 'static',
-    //   },
-    //   shared: {
-    //     'oneWordSummary$': 'Shared',
-    //     'description$': 'Emit shared libraries/DLLs',
-    //     linkage: 'shared',
-    //   }
-    // }
-  };
-
-  export interface WorkspaceCache {
-    variant?: Maybe<VariantCombination>;
-  };
-
-  export function normalizePath(p: string, normalize_case=true): string {
-    let norm = path.normalize(p);
-    while (path.sep !== path.posix.sep && norm.includes(path.sep)) {
-        norm = norm.replace(path.sep, path.posix.sep);
-    }
-    if (normalize_case && process.platform === 'win32') {
-      norm = norm.toLocaleLowerCase().normalize();
-    }
-    return norm;
-  }
-
-  export abstract class OutputParser {
-    public abstract parseLine(line: string): Maybe<number>;
-  }
-
-  export async function ensureDirectory(dirpath: string): Promise<void> {
-    const abs = path.normalize(path.resolve(dirpath));
-    if (!(await async.exists(dirpath))) {
-      const parent = path.dirname(dirpath);
-      await ensureDirectory(parent);
-      await async.doVoidAsync(fs.mkdir, dirpath);
-    } else {
-      if (!(await async.isDirectory(dirpath))) {
-        throw new Error(`Failed to create directory: "${dirpath}" is an existing file and is not a directory`);
-      }
-    }
-  }
-
-  export async function writeFile(filepath: string, content: string): Promise<void> {
-    await ensureDirectory(path.dirname(filepath));
-    return new Promise<void>((resolve, reject) => {
-      fs.writeFile(filepath, content, (err) => {
-        if (err) {
-          reject(err);
-        } else {
-          resolve();
-        }
-      })
-    })
-  }
->>>>>>> de5de2f8
 }