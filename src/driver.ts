--- conflicted
+++ resolved
@@ -565,13 +565,8 @@
     }
 
     const settings_flags
-<<<<<<< HEAD
-        = util.objectPairs(settings).map(([key, value]) => _makeFlag(key, util.cmakeify(value as string)));
-    const flags = ['--no-warn-unused-cli'].concat(extra_args);
-=======
         = util.objectPairs(settings).map(([ key, value ]) => _makeFlag(key, util.cmakeify(value as string)));
     const flags = [ '--no-warn-unused-cli' ].concat(extra_args, config.configureArgs);
->>>>>>> 60798067
 
     console.assert(!!this._kit);
     if (!this._kit) {
@@ -719,11 +714,7 @@
     log.trace('CMake build args are: ', JSON.stringify(expanded_args));
 
     const cmake = await paths.cmakePath;
-<<<<<<< HEAD
-    const child = this.executeCommand(cmake, expanded_args, consumer);
-=======
-    const child = this.executeCommand(cmake, args, consumer, {environment : config.buildEnvironment});
->>>>>>> 60798067
+    const child = this.executeCommand(cmake, expandedArgs, consumer, {environment : config.buildEnvironment});
     this._currentProcess = child;
     this._isBusy = true;
     await child.result;
